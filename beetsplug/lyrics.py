--- conflicted
+++ resolved
@@ -445,11 +445,8 @@
             'google_API_key': None,
             'google_engine_ID': u'009217259823014548361:lndtuqkycfu',
             'fallback': None,
-<<<<<<< HEAD
             'force': False,
-=======
-            'sources': SOURCES_KEYS
->>>>>>> ea0f7ced
+            'sources': SOURCES_KEYS,
         })
 
         if not self.config['google_API_key'].get() and \
